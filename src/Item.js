--- conflicted
+++ resolved
@@ -1,11 +1,7 @@
 import React from 'react';
 import ReactDOM from 'react-dom';
-<<<<<<< HEAD
-import connect from 'react-redux/lib/components/connect';
 import shallowEqual from 'shallowequal';
-=======
 import connect from 'react-redux/lib/connect/connect';
->>>>>>> c27ec97b
 import Column from './Column';
 import Row from './Row';
 import Stack from './Stack';
